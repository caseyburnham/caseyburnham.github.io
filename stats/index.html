<!DOCTYPE html>
<html lang="en">
	<head>
		<!-- Meta tags -->
		<meta charset="utf-8" />
		<meta name="viewport" content="width=device-width, initial-scale=1, shrink-to-fit=no" />

		<!-- CSS -->
		<link rel="stylesheet" href="/css/bootstrap.css" />

		<link rel="stylesheet" href="/css/extend.css" />

		<link rel="stylesheet" href="/css/hover.css" />

		<!-- Title -->
		<title>Casey Burnham | STATS</title>
	</head>

	<!-- Navbar -->
	<nav class="navbar navbar-expand-lg navbar-dark sticky-top border-bottom shadow backdrop-filter">
		<div class="container">
			<a class="navbar-brand fw-bold pe-4 border-end" href="/">CASEY BURNHAM</a>
			<button class="navbar-toggler" type="button" data-bs-toggle="collapse" data-bs-target="#navbarToggle">
				<span class="navbar-toggler-icon"></span>
			</button>
			<div class="collapse navbar-collapse" id="navbarToggle">
				<ul class="navbar-nav me-auto mb-2 mb-lg-0">
					<li class="nav-item">
						<a class="nav-link" href="/">Photography</a>
					</li>
					<li class="nav-item">
						<a class="nav-link" href="/audio">Audio</a>
					</li>
					<li class="nav-item">
						<a class="nav-link" href="/about">About</a>
					</li>
					<li class="nav-item">
						<a class="nav-link active" href="/stats">Stats</a>
					</li>
				</ul>
				<div class="btn-group" role="group">
					<button type="button" class="btn dropdown-toggle btn-sm btn-outline-light" data-bs-toggle="dropdown">
						Contact
					</button>

					<div class="dropdown-menu dropdown-menu-dark dropdown-menu-lg-end">
						<h6 class="dropdown-header user-select-none">Call</h6>
						<a class="dropdown-item" href="tel:+17204773788">
							+1 (720) 477-3788
						</a>

						<h6 class="dropdown-header user-select-none">Email</h6>
						<a class="dropdown-item" href="mailto:casey@crashandbunrham.com">
							casey@crashandburnham.com
						</a>

						<div class="dropdown-divider"></div>
						<a class="dropdown-item text-right text-info font-italic" href="/resources/contact/burnham-c.vcf/">
							Download vCard
						</a>
					</div>
				</div>
			</div>
		</div>
	</nav>

	<!-- Body -->
	<body class="bg-dark">
		<!-- Begin Content -->
		<div class="container mt-5">
			<h1 class="fw-bold em-tight text-light">
				Statistics &amp; Collections
			</h1>

			<div class="row">
				<!-- Left -->
				<div class="col">
					<!-- NATIONAL PARKS -->
					<table class="table table-dark table-borderless table-striped">
						<thead>
							<tr>
								<th scope="col" colspan="2">🏞️ National Park</th>
								<th scope="col">State</th>
								<th scope="col">Rating</th>
								<th scope="col">📷</th>
							</tr>
						</thead>
						<tbody>
							<tr>
								<td scope="row" class="rounded-start">Arches</td>
								<td>Park</td>
								<td><abbr title="Utah">UT</abbr></td>
								<td>⭐⭐⭐⭐⭐</td>
								<td class="rounded-end"><a href="..." class="text-decoration-none" target="_blank">📸</a></td>
							</tr>
							<tr>
								<td scope="row" class="rounded-start">Arlington House</td>
								<td><abbr title="Memorial">Mem.</abbr></td>
								<td><abbr title="Virginia">VA</abbr></td>
								<td>⭐⭐⭐⭐⭐</td>
								<td class="rounded-end">—</td>
							</tr>
							<tr>
								<td scope="row" class="rounded-start">Badlands</td>
								<td>Park</td>
								<td><abbr title="North Dakota">ND</abbr></td>
								<td>⭐⭐⭐</td>
								<td class="rounded-end">—</td>
							</tr>
							<tr>
								<td scope="row" class="rounded-start">Bryce Canyon</td>
								<td>Park</td>
								<td><abbr title="Utah">UT</abbr></td>
								<td>—</td>
								<td class="rounded-end"><a href="/resources/photos/analog/bryce-canyon.jpeg" class="text-decoration-none" target="_blank">📸</a></td>
							</tr>
							<tr>
								<td scope="row" class="rounded-start">Canyonlands</td>
								<td>Park</td>
								<td><abbr title="Utah">UT</abbr></td>
								<td>⭐⭐⭐⭐</td>
								<td class="rounded-end"><a href="..." class="text-decoration-none" target="_blank">📸</a></td>
							</tr>
							<tr>
								<td scope="row" class="rounded-start">Capitol Reef</td>
								<td>Park</td>
								<td><abbr title="Utah">UT</abbr></td>
								<td>—</td>
								<td class="rounded-end">—</td>
							</tr>
							<tr>
								<td scope="row" class="rounded-start">Cedar Breaks</td>
								<td><abbr title="Monument">Mon.</abbr></td>
								<td><abbr title="Utah">UT</abbr></td>
								<td>—</td>
								<td class="rounded-end">—</td>
							</tr>
							<tr>
								<td scope="row" class="rounded-start">Craters of the Moon</td>
								<td><abbr title="Monument">Mon.</abbr></td>
								<td><abbr title="Idaho">ID</abbr></td>
								<td>⭐⭐⭐⭐⭐</td>
								<td class="rounded-end"><a href="..." class="text-decoration-none" target="_blank">📸</a></td>
							</tr>
							<tr>
								<td scope="row" class="rounded-start">Death Valley</td>
								<td>Park</td>
								<td><abbr title="California">CA</abbr></td>
								<td>⭐⭐⭐⭐⭐</td>
								<td class="rounded-end"><a href="..." class="text-decoration-none" target="_blank">📸</a></td>
							</tr>
							<tr>
								<td scope="row" class="rounded-start">Devils Tower</td>
								<td><abbr title="Monument">Mon.</abbr></td>
								<td><abbr title="Wyoming">WY</abbr></td>
								<td>⭐⭐⭐</td>
								<td class="rounded-end">—</td>
							</tr>
							<tr>
								<td scope="row" class="rounded-start">Fossil Butte</td>
								<td><abbr title="Monument">Mon.</abbr></td>
								<td><abbr title="Wyoming">WY</abbr></td>
								<td>⭐⭐</td>
								<td class="rounded-end">—</td>
							</tr>
							<tr>
								<td scope="row" class="rounded-start">Gateway Arch</td>
								<td>Park</td>
								<td><abbr title="Missuori">MO</abbr></td>
								<td>⭐</td>
								<td class="rounded-end"><a href="..." class="text-decoration-none" target="_blank">📸</a></td>
							</tr>
							<tr>
								<td scope="row" class="rounded-start">Grand Canyon</td>
								<td>Park</td>
								<td><abbr title="Arizona">AZ</abbr></td>
								<td>—</td>
								<td class="rounded-end">—</td>
							</tr>
							<tr>
								<td scope="row" class="rounded-start">Grand Teton</td>
								<td>Park</td>
								<td><abbr title="Wyoming">WY</abbr></td>
								<td>⭐⭐⭐</td>
								<td class="rounded-end">—</td>
							</tr>
							<tr>
								<td scope="row" class="rounded-start">Lincoln Memorial</td>
								<td><abbr title="Memorial">Mem.</abbr></td>
								<td><abbr title="Distric of Columbia">DC</abbr></td>
								<td>⭐⭐</td>
								<td class="rounded-end">—</td>
							</tr>
							<tr>
								<td scope="row" class="rounded-start">Mesa Verde</td>
								<td>Park</td>
								<td><abbr title="Colorado">CO</abbr></td>
								<td>—</td>
								<td class="rounded-end">—</td>
							</tr>
							<tr>
								<td scope="row" class="rounded-start">Mount Rushmore</td>
								<td><abbr title="Memorial">Mem.</abbr></td>
								<td><abbr title="South Dakota">SD</abbr></td>
								<td>⭐⭐</td>
								<td class="rounded-end">—</td>
							</tr>
							<tr>
								<td scope="row" class="rounded-start">Rocky Mountain</td>
								<td>Park</td>
								<td><abbr title="Colorado">CO</abbr></td>
								<td>⭐⭐⭐⭐</td>
								<td class="rounded-end"><a href="..." class="text-decoration-none" target="_blank">📸</a></td>
							</tr>
							<tr>
								<td scope="row" class="rounded-start">Thomas Jefferson Memorial</td>
								<td><abbr title="Memorial">Mem.</abbr></td>
								<td><abbr title="Distric of Columbia">DC</abbr></td>
								<td>⭐⭐</td>
								<td class="rounded-end">—</td>
							</tr>
							<tr>
								<td scope="row" class="rounded-start">Vietnam Veterans Memorial</td>
								<td><abbr title="Memorial">Mem.</abbr></td>
								<td><abbr title="Distric of Columbia">DC</abbr></td>
								<td>⭐⭐</td>
								<td class="rounded-end">—</td>
							</tr>
							<tr>
								<td scope="row" class="rounded-start">Washington Monument</td>
								<td><abbr title="Memorial">Mem.</abbr></td>
								<td><abbr title="Distric of Columbia">DC</abbr></td>
								<td>⭐⭐</td>
								<td class="rounded-end">—</td>
							</tr>
							<tr>
								<td scope="row" class="rounded-start">Yellowstone</td>
								<td>Park</td>
								<td><abbr title="Wyoming">WY</abbr></td>
								<td>⭐⭐⭐⭐⭐</td>
								<td class="rounded-end"><a href="..." class="text-decoration-none" target="_blank">📸</a></td>
							</tr>
						</tbody>
						<tfoot>
							<tr>
								<td colspan="5 " class="text-muted">
									<i><sup>4</sup>/<sub>129 monuments</sub></i>
									<i><sup>12</sup>/<sub>63 parks</sub></i>
									<i><sup>6</sup>/<sub>31 memorials</sub></i>
								</td>
							</tr>
						</tfoot>
					</table>
					
					<!-- 14ers -->
					<table class="table table-dark table-borderless table-striped">
						<caption>
							<i><small><a href="https://www.14ers.com/php14ers/usrpeaksv.php?usernum=109464&checklist=14ers" target="_blank">14ers.com </a></small></i>
						</caption>
						<thead>
							<tr>
								<th scope="col">⛰️ Peak</th>
								<th scope="col">Elevation</th>
								<th scope="col" colspan="2">Summited</th>
							</tr>
						</thead>
						<tbody>
							<tr>
								<td class="rounded-start" scope="row">La Plata Peak</td>
								<td>
									14,361′
								</td>
								<td>2018</td>
								<td class="rounded-end">🚫</td>
							</tr>
							<tr>
								<td class="rounded-start" scope="row">Mount Audubon</td>
								<td>
									13,229′
								</td>
								<td>2019</td>
								<td class="rounded-end">📸</td>
							</tr>
							<tr>
								<td class="rounded-start" scope="row">Greys Peak</td>
								<td>
									14,278′
								</td>
								<td>2021</td>
								<td class="rounded-end">📸</td>
							</tr>
							<tr>
								<td class="rounded-start" scope="row">Torreys Peak</td>
								<td>
									14,267′
								</td>
								<td>2021</td>
								<td class="rounded-end">📸</td>
							</tr>
							<tr>
								<td class="rounded-start" scope="row">Mount Bierstadt</td>
								<td>
									14,060′
								</td>
								<td>2021</td>
								<td class="rounded-end">📸</td>
							</tr>
							<tr>
								<td class="rounded-start" scope="row">Mount of the Holy Cross</td>
								<td>
									14,005′
								</td>
								<td>2021</td>
								<td class="rounded-end">📸</td>
							</tr>
							<tr>
								<td class="rounded-start" scope="row">Mount Yale</td>
								<td>
									14,196′
								</td>
								<td>2021</td>
								<td class="rounded-end">📸</td>
							</tr>
							<tr>
								<td class="rounded-start" scope="row">Mount Belford</td>
								<td>
									14,197′
								</td>
								<td>2021</td>
								<td class="rounded-end">📸</td>
							</tr>
							<tr>
								<td class="rounded-start" scope="row">Mount Oxford</td>
								<td>
									14,153′
								</td>
								<td>2021</td>
								<td class="rounded-end">📸</td>
							</tr>
							<tr>
								<td class="rounded-start" scope="row">Longs Peak</td>
								<td>
									14,259′
								</td>
								<td>2021</td>
								<td class="rounded-end">📸</td>
							</tr>
							<tr>
								<td class="rounded-start" scope="row">Quandary Peak</td>
								<td>
									14,271′
								</td>
								<td>2021</td>
								<td class="rounded-end">🚫</td>
							</tr>
						</tbody>
					</table>

					<!-- COUNTRIES -->
					<table class="table table-dark table-borderless table-striped">
						<thead>
							<tr>
								<th scope="col">🗺️ Country</th>
								<th scope="col">First Visit</th>
								<th scope="col">🏳️‍🌈</th>
								<th scope="col">😃</th>
								<th scope="col">💭</th>
							</tr>
						</thead>
						<tbody>
							<tr>
								<td class="rounded-start">United States of America</td>
								<td>—</td>
								<td>🇺🇸</td>
								<td>🙃</td>
								<td class="rounded-end">🏠</td>
							</tr>
							<tr>
								<td class="rounded-start">Mexico <small class="text-muted">x3</small></td>
								<td>2001</td>
								<td>🇲🇽</td>
								<td>🤢</td>
								<td class="rounded-end">🌮</td>
							</tr>
							<tr>
								<td class="rounded-start">Puerto Rico</td>
								<td>2009</td>
								<td>🇵🇷</td>
								<td>🤢</td>
								<td class="rounded-end">🏝️</td>
							</tr>
							<tr>
								<td class="rounded-start">Italy</td>
								<td>2011</td>
								<td>🇮🇹</td>
								<td>😎</td>
								<td class="rounded-end">🍝</td>
							</tr>
							<tr>
								<td class="rounded-start">Vatican City</td>
								<td>&#12291;</td>
								<td>🇻🇦</td>
								<td>😇</td>
								<td class="rounded-end">🎨</td>
							</tr>
							<tr>
								<td class="rounded-start">Greece</td>
								<td>&#12291;</td>
								<td>🇬🇷</td>
								<td>😄</td>
								<td class="rounded-end">🧿</td>
							</tr>
							<tr>
								<td class="rounded-start">Switzerland</td>
								<td>2015</td>
								<td>🇨🇭</td>
								<td>😄</td>
								<td class="rounded-end">🚏</td>
							</tr>
							<tr>
								<td class="rounded-start">France</td>
								<td>&#12291;</td>
								<td>🇫🇷</td>
								<td>😄</td>
								<td class="rounded-end">⛪</td>
							</tr>
							<tr>
								<td class="rounded-start">Germany</td>
								<td>&#12291;</td>
								<td>🇩🇪</td>
								<td>😄</td>
								<td class="rounded-end">🍻</td>
							</tr>
							<tr>
								<td class="rounded-start">Netherlands</td>
								<td>&#12291;</td>
								<td>🇳🇱</td>
								<td>🥴</td>
								<td class="rounded-end">🍄</td>
							</tr>
						</tbody>
					</table>

					<!-- BANDS -->
					<!-- <table class="table table-dark table-borderless table-striped">
						<thead>
							<tr>
								<th scope="col">⌚ Band</th>
								<th scope="col">Size</th>
								<th scope="col" colspan="2">Style</th>
							</tr>
						</thead>
						<tbody>
							<tr>
								<td class="rounded-start" scope="row" style="color: black;">Black</td>
								<td><span class="badge rounded-pill border">44mm</span></td>
								<td>Sports Band</td>
								<td class="rounded-end">
									🖤
								</td>
							</tr>
							<tr>
								<td class="rounded-start" scope="row" style="color: red;">(PRODUCT)<sup>RED</sup></td>
								<td><span class="badge rounded-pill border">42mm</span></td>
								<td>Sports Band <small class="text-muted">1st Gen</small></td>
								<td class="rounded-end">
									❤️
								</td>
							</tr>
							<tr>
								<td class="rounded-start" scope="row" style="color: white;">White</td>
								<td><span class="badge rounded-pill border">42mm</span></td>
								<td>Sports Band</td>
								<td class="rounded-end">
									🤍
								</td>
							</tr>
							<tr>
								<td class="rounded-start" scope="row" style="color: royalblue;">Tahoe Blue</td>
								<td><span class="badge rounded-pill border">42mm</span></td>
								<td>Woven Nylon</td>
								<td class="rounded-end">
									💙
								</td>
							</tr>
							<tr>
								<td class="rounded-start" scope="row"><span style="color: darkolivegreen;">Olive Flak</span></td>
								<td><span class="badge rounded-pill border">44mm</span></td>
								<td>Sports Band <small class="text-muted">Nike</small></td>
								<td class="rounded-end">
									🫒
								</td>
							</tr>
							<tr>
								<td class="rounded-start" scope="row"><span style="color: rebeccapurple;">HyperGrape</span></td>
								<td><span class="badge rounded-pill border">44mm</span></td>
								<td>Sports Band <small class="text-muted">Nike</small></td>
								<td class="rounded-end">
									🍇
								</td>
							</tr>
							<tr>
								<td class="rounded-start" scope="row" style="color: rebeccapurple;">HyperGrape</td>
								<td><span class="badge rounded-pill border">44mm</span></td>
								<td>Sports Loop <small class="text-muted">Nike</small></td>
								<td class="rounded-end">
									🍇
								</td>
							</tr>
							<tr>
								<td class="rounded-start" scope="row" style="color: darkseagreen;">Cactus</td>
								<td><span class="badge rounded-pill border">44mm</span></td>
								<td>Sports Band</td>
								<td class="rounded-end">
									🌵
								</td>
							</tr>
							<tr>
								<td class="rounded-start" scope="row" style="color: CornflowerBlue;">Surf Blue</td>
								<td><span class="badge rounded-pill border">44mm</span></td>
								<td>Sports Band</td>
								<td class="rounded-end">
									🌊
								</td>
							</tr>
						</tbody>
					</table> -->

					<!-- EQUIPMENT -->
					<table class="table table-dark table-borderless table-striped">
						<thead>
							<tr>
								<th scope="col">🕴️ Discipline</th>
								<th scope="col">Hardware</th>
								<th scope="col" colspan="2">Software</th>
							</tr>
						</thead>
						<tbody>
							<tr>
								<td class="rounded-start" scope="row">Audio</td>
								<td>
									Bluebird <small class="text-muted">SL</small>, Scarlett
									<small class="text-muted">2i2</small>
								</td>
								<td>ProTools <small class="text-muted">2021.3</small></td>
								<td class="rounded-end">🎙️</td>
							</tr>
							<tr>
								<td class="rounded-start" scope="row">Photography</td>
								<td>
									iPhone 11 <small class="text-muted">Pro Max</small>, Pentax
									<small class="text-muted">K-x</small>
								</td>
								<td>Photoshop <small class="text-muted">2021</small></td>
								<td class="rounded-end">📸</td>
							</tr>
							<tr>
								<td class="rounded-start" scope="row">Development</td>
								<td>MacBook Pro</td>
								<td>
									Nova <small class="text-muted">5</small>, Xcode
									<small class="text-muted">12</small>
								</td>
								<td class="rounded-end">💻</td>
							</tr>
						</tbody>
					</table>
					
				</div>
				<!-- Right -->
				<div class="col">
					<table class="table table-dark table-borderless table-striped">
						<caption >
							<small><i>Non-exhaustive; Chronology approx.</i></small>
						</caption>
						<thead>
							<tr>
								<th scope="col">🎵 Artist</th>
								<th scope="col">Venue</th>
								<th scope="col">Year</th>
								<th scope="col">😃</th>
								<th scope="col">📷</th>
							</tr>
						</thead>
						<tbody>
							<tr>
								<td class="rounded-start">Weird Al</td>
								<td>Civic Auditorium</td>
								<td>2007</td>
								<td>🪗</td>
								<td class="rounded-end">—</td>
							</tr>
							<tr>
								<td class="rounded-start">Pepper <small class="text-muted">w/ Ballyhoo!</small></td>
								<td><span style="color: #ee2738;">Ogden Theater</span></td>
								<td>2011</td>
								<td>🌶️</td>
								<td class="rounded-end">—</td>
							</tr>
							<tr>
								<td class="rounded-start">Lykke Li <small class="text-muted">w/ First Aid Kit</small></td>
								<td><span style="color: #ee2738;">Ogden Theater</span></td>
								<td>2011</td>
								<td>👍</td>
								<td class="rounded-end">—</td>
							</tr>
							<tr>
								<td class="rounded-start">
									Edward Sharpe &amp; the Magnetic Zeros
									<small class="text-muted">w/ Rocco DeLuca</small>
								</td>
								<td class="rounded-end"><span style="color: #ee2738;">Ogden Theater</span></td>
								<td>2012</td>
								<td>🧲</td>
								<td>—</td>
							</tr>
							<tr>
								<td class="rounded-start">Flying Lotus</td>
								<td><span style="color: #ee2738;">Ogden Theater</span></td>
								<td>2012</td>
								<td>🧘‍♂️</td>
								<td class="rounded-end">—</td>
							</tr>
							<tr>
								<td class="rounded-start">Crocodiles</td>
								<td><span style="color: #2b529c;">Bluebird Theater</span></td>
								<td>2012</td>
								<td>🐊</td>
								<td class="rounded-end">—</td>
							</tr>
							<tr>
								<td class="rounded-start">Bob Dylan</td>
								<td>Big Sky Brewery</td>
								<td>2012</td>
								<td>👍</td>
								<td class="rounded-end">—</td>
							</tr>
							<tr>
								<td class="rounded-start">Atomic Mama</td>
								<td>Wax House</td>
								<td>2012</td>
								<td>⚛️</td>
								<td class="rounded-end">—</td>
							</tr>
							<tr>
								<td class="rounded-start">K. Flay</td>
								<td>Marquis Theater</td>
								<td>2012</td>
								<td>👍</td>
								<td class="rounded-end">—</td>
							</tr>
							<tr>
								<td class="rounded-start">
									Ariel Pink's Haunted Graffiti
									<small class="text-muted">w/ Dam Funk, Bodygaurd</small>
								</td>
								<td class="rounded-end">Summit</td>
								<td>2012</td>
								<td>😱</td>
								<td>—</td>
							</tr>
							<tr>
								<td class="rounded-start">Sleigh Bells</td>
								<td><span style="color: #ee2738;">Ogden Theater</span></td>
								<td>2012</td>
								<td>👍</td>
								<td class="rounded-end">—</td>
							</tr>
							<tr>
								<td class="rounded-start">The xx <small class="text-muted">w/ John Talabot</small></td>
								<td>Boulder Theater</td>
								<td>2012</td>
								<td>👍</td>
								<td class="rounded-end">—</td>
							</tr>
							<tr>
								<td class="rounded-start">Starfucker</td>
								<td><span style="color: #2b529c;">Bluebird Theater</span></td>
								<td>2012</td>
								<td>🎃</td>
								<td class="rounded-end">—</td>
							</tr>
							<tr>
								<td class="rounded-start">Icona Pop <small class="text-muted">w/ K. Flay, Sirah</small></td>
								<td>Gothic Theater</td>
								<td>2013</td>
								<td>
									👍
								</td>
								<td class="rounded-end"><a href="https://www.instagram.com/p/d_dOaPDmca/" class="text-decoration-none" target="_blank">📸</a></td>
							</tr>
							<tr>
								<td class="rounded-start">
									Kid Cudi
									<small class="text-muted">w/ Tyler the Creator, Juicy J, Earl Sweatshirt</small>
								</td>
								<td>
									<span style="color: orangered;">Red Rocks</span>
								</td>
								<td>2013</td>
								<td>🌚</td>
								<td class="rounded-end"><a href="https://www.instagram.com/p/eWlWqljmf6/" class="text-decoration-none" target="_blank">📸</a></td>
							</tr>
							<tr>
								<td class="rounded-start">
									Starfucker
									<small class="text-muted">w/ Chrome Sparks</small>
								</td>
								<td>Gothic Theater</td>
								<td>2013</td>
								<td>👍</td>
								<td class="rounded-end">—</td>
							</tr>
							<tr>
								<td class="rounded-start">Yamn</td>
								<td>Regis University</td>
								<td>—</td>
								<td>—</td>
								<td class="rounded-end">—</td>
							</tr>
							<tr>
								<td class="rounded-start">Phantogram</td>
								<td><span style="color: #ee2738;">Ogden Theater</span></td>
								<td>4/14</td>
								<td>👍</td>
								<td class="rounded-end">—</td>
							</tr>
							<tr>
								<td class="rounded-start">Arcade Fire <small class="text-muted">w/ tUnE-yArDs</small></td>
								<td>Pepsi Center</td>
								<td>2014</td>
								<td>🪞</td>
								<td class="rounded-end"><a href="https://www.instagram.com/p/nKR3e5jmbF/" class="text-decoration-none" target="_blank">📸</a></td>
							</tr>
							<tr>
								<td class="rounded-start">Chromeo &amp; Cut Copy <small class="text-muted">w/ Flume</small></td>
								<td>
									<span style="color: orangered;">Red Rocks</span>
								</td>
								<td>2014</td>
								<td>🌈</td>
								<td class="rounded-end"><a href="https://www.instagram.com/p/rWFYpODmeJ/" class="text-decoration-none" target="_blank">📸</a></td>
							</tr>
							<tr>
								<td class="rounded-start">K. Flay <small class="text-muted">w/ Wheelchair Sports Camp</small></td>
								<td>Hi-Dive</td>
								<td>2014</td>
								<td>👍</td>
								<td class="rounded-end">
									<a href="https://www.instagram.com/p/tW8cgYjmQX/" class="text-decoration-none" target="_blank">📸</a>
								</td>
							</tr>
							<tr>
								<td class="rounded-start">Lorde <small class="text-muted">w/ Majical Cloudz</small></td>
								<td>1STBANK Center</td>
								<td>2014</td>
								<td>👑</td>
								<td class="rounded-end">—</td>
							</tr>
							<tr>
								<td class="rounded-start">
									Skrillex
									<small class="text-muted">w/ Alesia, Nadastrom, GTA</small>
								</td>
								<td>Balch Fieldhouse</td>
								<td>2014</td>
								<td>👽</td>
								<td class="rounded-end"><a href="https://www.instagram.com/p/uNI2fEjmXj/" class="text-decoration-none" target="_blank">📸</a></td>
							</tr>
							<tr>
								<td class="rounded-start">∆</td>
								<td>Fillmore Auditorium</td>
								<td>2014</td>
								<td>🥱</td>
								<td class="rounded-end"><a href="https://www.instagram.com/p/uuZ_WiDmd5/" class="text-decoration-none" target="_blank">📸</a></td>
							</tr>
							<tr>
								<td class="rounded-start">Metronomy</td>
								<td><span style="color: #2b529c;">Bluebird Theater</span></td>
								<td>2014</td>
								<td>👍</td>
								<td class="rounded-end">—</td>
							</tr>
							<tr>
								<td class="rounded-start">RJD2 <small class="text-muted">w/ Man Mantis</small></td>
								<td><span style="color: #2b529c;">Bluebird Theater</span></td>
								<td>2014</td>
								<td>🎧</td>
								<td class="rounded-end">—</td>
							</tr>
							<tr>
								<td class="rounded-start">St. Vincent</td>
								<td><span style="color: #ee2738;">Ogden Theater</span></td>
								<td>2014</td>
								<td>👎</td>
								<td class="rounded-end">—</td>
							</tr>
							<tr>
								<td class="rounded-start">Phantogram</td>
								<td><span style="color: #ee2738;">Ogden Theater</span></td>
								<td>9/14</td>
								<td>👍</td>
								<td class="rounded-end"><a href="https://www.instagram.com/p/tjrRZ8jmav/" class="text-decoration-none" target="_blank">📸</a></td>
							</tr>
							<tr>
								<td class="rounded-start">Darkstar Orchestra</td>
								<td>Fillmore Auditorium</td>
								<td>—</td>
								<td>👃</td>
								<td class="rounded-end">—</td>
							</tr>
							<tr>
								<td class="rounded-start">Ab-Soul</td>
								<td>Gothic Theater</td>
								<td>2014</td>
								<td>👃</td>
								<td class="rounded-end">—</td>
							</tr>
							<tr>
								<td class="rounded-start">
									Not So Silent Night <br />
									<small class="text-muted">Cage the Elephant, Vance Joy, Fitz &amp; the Tantrums, <i>et al</i>.</small>
								</td>
								<td>Pepsi Center</td>
								<td>2014</td>
								<td>👍</td>
								<td class="rounded-end"><a href="https://www.instagram.com/p/wQWCVjjmXc/" class="text-decoration-none" target="_blank">📸</a></td>
							</tr>
							<tr>
								<td class="rounded-start">Alison Wonderland</td>
								<td><span style="color: #2b529c;">Bluebird Theater</span></td>
								<td>2015</td>
								<td>👍</td>
								<td class="rounded-end"><a href="https://www.instagram.com/p/2sbqo5jmdw/" class="text-decoration-none" target="_blank">📸</a></td>
							</tr>
							<tr>
								<td class="rounded-start">Chet Faker</td>
								<td>Gothic Theater</td>
								<td>2015</td>
								<td>👍</td>
								<td class="rounded-end"><a href="https://www.instagram.com/p/58yHHyDmUn/" class="text-decoration-none" target="_blank">📸</a></td>
							</tr>
							<tr>
								<td class="rounded-start">
									Westword Music Showcase <br />
									<small class="text-muted">Flume, The Black Angels, Robert DeLong, Wave Racer, <i>et al</i>.</small>
								</td>
								<td style="color: gold;">Golden Triangle</td>
								<td>2015</td>
								<td>🪄</td>
								<td class="rounded-end">—</td>
							</tr>
							<tr>
								<td class="rounded-start">Phish</td>
								<td>Dick's</td>
								<td>2015</td>
								<td>⭕</td>
								<td class="rounded-end"><a href="https://www.instagram.com/p/7SAeRfjmYW/" class="text-decoration-none" target="_blank">📸</a></td>
							</tr>
							<tr>
								<td class="rounded-start">Glass Animals</td>
								<td><span style="color: #ee2738;">Ogden Theater</span></td>
								<td>2015</td>
								<td>🍍</td>
								<td class="rounded-end"><a href="https://www.instagram.com/p/8S_CUzjmVE/" class="text-decoration-none" target="_blank">📸</a></td>
							</tr>
							<tr>
								<td class="rounded-start">Lil Dicky</td>
								<td>Fox Theater</td>
								<td>2015</td>
								<td>👍</td>
								<td class="rounded-end"><a href="https://www.instagram.com/p/8_i8PHDmUE/" class="text-decoration-none" target="_blank">📸</a></td>
							</tr>
							<tr>
								<td class="rounded-start">
									Run the Jewels
									<small class="text-muted">w/ CUZ Lightyear, DJ Fresh</small>
								</td>
								<td><span style="color: #ee2738;">Ogden Theater</span></td>
								<td>2015</td>
								<td>🥱</td>
								<td class="rounded-end"><a href="https://www.instagram.com/p/9FvhZvDmdB/" class="text-decoration-none" target="_blank">📸</a></td>
							</tr>
							<tr>
								<td class="rounded-start">
									Lights &amp; The Mowgli's
									<small class="text-muted">w/ K. Flay</small>
								</td>
								<td><span style="color: #ee2738;">Ogden Theater</span></td>
								<td>2015</td>
								<td>👍</td>
								<td class="rounded-end">
									<a href="https://www.instagram.com/p/-x4HzXDmVj/" class="text-decoration-none" target="_blank">📸</a>
								</td>
							</tr>
							<tr>
								<td class="rounded-start">
									Decadence <br />
									<small class="text-muted">Jack &Uuml;, deadmau5 (🎊), ODESZA, Jai Wolf, <abbr class="initialism" title="Black Tiger Sex Machine">BTSM</abbr>, Hardwell, Bassnectar, Galantis, Gramatik, <i>et al</i>.</small>
								</td>
								<td>Colorado Convention Center</td>
								<td>2015</td>
								<td>👅</td>
								<td class="rounded-end">—</td>
							</tr>
							<tr>
								<td class="rounded-start">Alison Wonderland</td>
								<td><span style="color: #2b529c;">Bluebird Theater</span></td>
								<td>2016</td>
								<td>👍</td>
								<td class="rounded-end">
									<a href="https://www.instagram.com/p/BCbB_ZiDmVN/" class="text-decoration-none" target="_blank">📸</a>
								</td>
							</tr>
							<tr>
								<td class="rounded-start">
									Portugal. The Man
									<small class="text-muted">w/ Glass Animals</small>
								</td>
								<td>
									<span style="color: orangered;">Red Rocks</span>
								</td>
								<td>2016</td>
								<td>🌬️</td>
								<td class="rounded-end">—</td>
							</tr>
							<tr>
								<td class="rounded-start">
									Flume
									<small class="text-muted">w/ Vince Staples, Chrome Sparks, HWLS</small>
								</td>
								<td>
									<span style="color: orangered;">Red Rocks</span>
								</td>
								<td>2016</td>
								<td>❤️</td>
								<td class="rounded-end"><a href="https://www.instagram.com/p/BJSCLrZAsdD/" class="text-decoration-none" target="_blank">📸</a></td>
							</tr>
							<tr>
								<td class="rounded-start">
									HARD Rocks<br />
									<small class="text-muted">RL Grime, Savoy, Keys n Krates, Graves, Drezo</small>
								</td>
								<td>
									<span style="color: orangered;">Red Rocks</span>
								</td>
								<td>2016</td>
								<td>🪨</td>
								<td class="rounded-end">—</td>
							</tr>
							<tr>
								<td class="rounded-start">
									— 
									<br />
									<small class="text-muted">(Borgore?)</small>
								</td>
								<td>Hakkasan</td>
								<td>—</td>
								<td>🎰</td>
								<td class="rounded-end">—</td>
							</tr>
							<tr>
								<td class="rounded-start">
									TRAPFEST <br />
									<small class="text-muted">Carnage, NGHTMRE, Lookas, <i>et al</i>. </small>
								</td>
								<td>Fillmore Auditorium</td>
								<td>2016</td>
								<td>🪤</td>
								<td class="rounded-end">—</td>
							</tr>
							<tr>
								<td class="rounded-start">
									Hudson Mohawke
									<small class="text-muted">w/ Andrew Luce</small>
								</td>
								<td>Cervantes' Masterpiece Ballroom</td>
								<td>2016</td>
								<td>🥱</td>
								<td class="rounded-end">—</td>
							</tr>
							<tr>
								<td class="rounded-start">What So Not</td>
								<td><span style="color: #ee2738;">Ogden Theater</span></td>
								<td>2016</td>
								<td>🐎</td>
								<td class="rounded-end"><a href="https://www.instagram.com/p/BKa1LasApgQ/" class="text-decoration-none" target="_blank">📸</a></td>
							</tr>
							<tr>
								<td class="rounded-start">
									JEFF the Brotherhood
									<small class="text-muted">w/ Electric Citizen</small>
								</td>
								<td>Summit</td>
								<td>2016</td>
								<td>🤷</td>
								<td class="rounded-end">—</td>
							</tr>
							<tr>
								<td class="rounded-start">
									Bustle In Your Hedgerow
									<small class="text-muted">w/ <abbr class="initialism" title="Joe Russo's Almost Dead">JRAD</abbr></small>
								</td>
								<td>Cervantes' Masterpiece Ballroom</td>
								<td>2016</td>
								<td>🥱</td>
								<td class="rounded-end">—</td>
							</tr>
							<tr>
								<td class="rounded-start">
									Decadence <br />
									<small class="text-muted">Bassnectar, Chainsmokers, Disclosure, Bob Moses, Flume (🎊), RL Grime vs BAAUER, Snails, Zeds Dead, <i>et al</i>.</small>
								</td>
								<td>Colorado Convention Center</td>
								<td>2016</td>
								<td>🪄</td>
								<td class="rounded-end"><a href="https://www.instagram.com/p/BOuGLsdjUg2/" class="text-decoration-none" target="_blank">📸</a></td>
							</tr>
							<tr>
								<td class="rounded-start">
									Green Day
									<small class="text-muted">w/ Against Me</small>
								</td>
								<td>1STBANK Center</td>
								<td>2017</td>
								<td>🪣</td>
								<td class="rounded-end"><a href="https://www.instagram.com/p/BSiMhaSgeCF/" class="text-decoration-none" target="_blank">📸</a></td>
							</tr>
							<tr>
								<td class="rounded-start">
									HDYFEST <br />
									<small class="text-muted">What So Not, FLOSSTRADAMUS</small>
								</td>
								<td>
									<span style="color: orangered;">Red Rocks</span>
								</td>
								<td>2017</td>
								<td>⚠️</td>
								<td class="rounded-end"><a href="https://www.instagram.com/p/BTKnYEmAs4N/" class="text-decoration-none" target="_blank">📸</a></td>
							</tr>
							<tr>
								<td class="rounded-start">
									ODESZA
									<small class="text-muted">w/ Slow Magic</small>
								</td>
								<td>
									<span style="color: orangered;">Red Rocks</span>
								</td>
								<td>2017</td>
								<td>👍</td>
								<td class="rounded-end"><a href="https://www.instagram.com/p/BUoKgeYAgQs/" class="text-decoration-none" target="_blank">📸</a></td>
							</tr>
							<tr>
								<td class="rounded-start">
									Flume
									<small class="text-muted">w/ BAAUER, Touch Sensitive</small>
								</td>
								<td>
									<span style="color: orangered;">Red Rocks</span>
								</td>
								<td>2017</td>
								<td>❤️</td>
								<td class="rounded-end"><a href="https://www.instagram.com/p/BWMfugrgfzK/" class="text-decoration-none" target="_blank">📸</a></td>
							</tr>
							<tr>
								<td class="rounded-start">
									Flume
									<small class="text-muted">w/ Touch Sensitive</small>
								</td>
								<td><span style="color: #1174b9;">Belly Up</span></td>
								<td>2017</td>
								<td>❤️</td>
								<td class="rounded-end"><a href="https://www.instagram.com/p/BWPQBn6AdCt/" class="text-decoration-none" target="_blank">📸</a></td>
							</tr>
							<tr>
								<td class="rounded-start">
									Glass Animals
									<small class="text-muted">w/ Little Dragon</small>
								</td>
								<td>
									<span style="color: orangered;">Red Rocks</span>
								</td>
								<td>2017</td>
								<td>🌧️</td>
								<td class="rounded-end"><a href="https://www.instagram.com/p/BXGUWF0AwuP/" class="text-decoration-none" target="_blank">📸</a></td>
							</tr>
							<tr>
								<td class="rounded-start">
									Petite Biscuit
									<small class="text-muted">w/ Daktyl</small>
								</td>
								<td>Gothic Theater</td>
								<td>2017</td>
								<td>🍪</td>
								<td class="rounded-end"><a href="https://www.instagram.com/p/BXj6eQggoBh/" class="text-decoration-none" target="_blank">📸</a></td>
							</tr>
							<tr>
								<td class="rounded-start">
									Gorillaz
									<small class="text-muted">w/ Vince Staples</small>
								</td>
								<td >
									<span style="color: orangered;">Red Rocks</span>
								</td>
								<td>2017</td>
								<td>🦍</td>
								<td class="rounded-end"><a href="https://www.instagram.com/p/BZjoR_-AJrR/" class="text-decoration-none" target="_blank">📸</a></td>
							</tr>
							<tr>
								<td class="rounded-start">Beck &amp; Cage the Elephant</td>
								<td>
									<span style="color: #23543e;">Fiddler's Green </span>
								</td>
								<td>2018</td>
								<td>👍</td>
								<td class="rounded-end">—</td>
							</tr>
							<tr>
								<td class="rounded-start">
									Flume
									<small class="text-secondary">(DJ Set) </small>
									<small class="text-muted">w/ HWLS</small>
								</td>
								<td><span style="color: #1174b9;">Belly Up</span></td>
								<td>2018</td>
								<td>❤️</td>
								<td class="rounded-end"><a href="https://www.instagram.com/p/Bf6MCnnAnSR/" class="text-decoration-none" target="_blank">📸</a></td>
							</tr>
							<tr>
								<td class="rounded-start">∆</td>
								<td>Fillmore Auditorium</td>
								<td>2018</td>
								<td>👍</td>
								<td class="rounded-end"><a href="https://www.instagram.com/p/BhUInSUBPBW/" class="text-decoration-none" target="_blank">📸</a></td>
							</tr>
							<tr>
								<td class="rounded-start">
									Phantogram
									<small class="text-muted">w/ Tycho</small>
								</td>
								<td>
									<span style="color: orangered;">Red Rocks</span>
								</td>
								<td>2018</td>
								<td>👅</td>
								<td class="rounded-end">—</td>
							</tr>
							<tr>
								<td class="rounded-start">
									STS9
									<small class="text-muted">w/ What So Not</small>
								</td>
								<td>
									<span style="color: orangered;">Red Rocks</span>
								</td>
								<td>2018</td>
								<td>👍</td>
								<td class="rounded-end"><a href="https://www.instagram.com/p/BneYFwZBgpv/" class="text-decoration-none" target="_blank">📸</a></td>
							</tr>
							<tr>
								<td class="rounded-start">THE BLAZE</td>
								<td>Summit</td>
								<td>2018</td>
								<td>🔥</td>
								<td class="rounded-end"><a href="https://www.instagram.com/p/BphEV3wA4AL/" class="text-decoration-none" target="_blank">📸</a></td>
							</tr>
							<tr>
								<td class="rounded-start">
									Meek Mill
								</td>
								<td>Fillmore Auditorium</td>
								<td>2019</td>
								<td>🥱</td>
								<td class="rounded-end">—</td>
							</tr>
							<tr>
								<td class="rounded-start">
									What So Not
									<small class="text-muted">
										<br />
										w/ Quiet Bison (🥇), Hex Cougar (🐆), Whipped Cream (👎), A-Trak (🔥)
									</small>
								</td>
								<td>Fillmore Auditorium</td>
								<td>2019</td>
								<td>🔊</td>
								<td class="rounded-end">—</td>
							</tr>
							<tr>
								<td class="rounded-start">
									Flume
									<small class="text-secondary">(1/2) </small>
									<small class="text-muted">w/ Vera Blue, Reo Cragun JPEGMAFIA, slowthai</small>
								</td>
								<td>
									<span style="color: orangered;">Red Rocks</span>
								</td>
								<td>2019</td>
								<td>🪄</td>
								<td class="rounded-end"><a href="https://www.instagram.com/p/B033EBRgBRd/" class="text-decoration-none" target="_blank">📸</a></td>
							</tr>
							<tr>
								<td class="rounded-start">
									Flume
									<small class="text-secondary">(2/2) </small>
									<small class="text-muted">w/ Vera Blue, Reo Cragun, JPEGMAFIA, slowthai</small>
								</td>
								<td>
									<span style="color: orangered;">Red Rocks</span>
								</td>
								<td>2019</td>
								<td>❤️</td>
								<td class="rounded-end"><a href="https://www.instagram.com/p/B06H68AANJY/" class="text-decoration-none" target="_blank">📸</a></td>
							</tr>
							<tr>
								<td class="rounded-start">
									Phantogram
									<small class="text-muted">w/ Bob Moses</small>
								</td>
								<td>Mishawka Amphitheater</td>
								<td>2019</td>
								<td>😎</td>
								<td class="rounded-end"><a href="https://www.instagram.com/p/B1gujgmg3Bp/" class="text-decoration-none" target="_blank">📸</a></td>
							</tr>
							<tr>
								<td class="rounded-start">Nathaniel Rateliff</td>
								<td>
									<span style="color: orangered;">Red Rocks</span>
								</td>
								<td>2019</td>
								<td>⛈️</td>
								<td class="rounded-end">—</td>
							</tr>
							<tr>
								<td class="rounded-start">
									Flume (🎊)
									<small class="text-muted">w/ Reo Cragun</small>
								</td>
								<td><span style="color: #1174b9;">Belly Up</span></td>
								<td>2019</td>
								<td>🎫</td>
								<td class="rounded-end">
									<a href="https://www.instagram.com/p/B6wgxBfFO7m/" target="_blank" class="text-decoration-none">📸</a>
								</td>
							</tr>
							<tr>
								<td class="rounded-start">
									<s>Tame Impala</s>
								</td>
								<td><s>1STBANK Center</s></td>
								<td><s>2020</s></td>
								<td>🦠</td>
								<td class="rounded-end">—</td>
							</tr>
							<tr>
								<td class="rounded-start">
									<s>
										Glass Animals
										<small class="text-muted">w/ Denzel Curry</small>
									</s>
								</td>
								<td>
									<span style="color: orangered;"><s>Red Rocks</s></span>
								</td>
								<td><s>2020</s></td>
								<td>🦠</td>
								<td class="rounded-end">—</td>
							</tr>
							<tr>
								<td class="rounded-start">
									<s>Louis the Child <small class="text-muted">w/ What So Not, Elderbrook, Goth Babe</small></s>
								</td>
								<td>
									<span style="color: orangered;"><s>Red Rocks</s></span>
								</td>
								<td><s>2020</s></td>
								<td>🦠</td>
								<td class="rounded-end">—</td>
							</tr>
							<tr>
								<td class="rounded-start">
									<s>
										Flume &amp; Friends
										<small class="text-muted">(1/3)</small>
										<br />
									    <small class="text-muted">Cashmere Cat, Shlohmo</small>
									</s>
								</td>
								<td>
									<span style="color: orangered;"><s>Red Rocks</s></span>
								</td>
								<td><s>2020</s></td>
								<td>🦠</td>
								<td class="rounded-end">—</td>
							</tr>
							<tr>
								<td class="rounded-start">
									<s>
										Flume &amp; Friends
										<small class="text-muted">(2/3)</small>
										<br />
										<small class="text-muted">Mura Masa, Clams Casino, KU&Ccaron;KA</small>
									</s>
								</td>
								<td>
									<span style="color: orangered;"><s>Red Rocks</s></span>
								</td>
								<td><s>2020</s></td>
								<td>🦠</td>
								<td class="rounded-end">—</td>
							</tr>
							<tr>
								<td class="rounded-start">
									<s>
										Flume &amp; Friends
										<small class="text-muted">(3/3)</small>
										<br />
										<small class="text-muted">SOPHIE (🪦), Toro y Moi</small>
									</s>
								</td>
								<td>
									<span style="color: orangered;"><s>Red Rocks</s></span>
								</td>
								<td><s>2020</s></td>
								<td>🦠</td>
								<td class="rounded-end">—</td>
							</tr>
							<tr>
								<td class="rounded-start">
									Louis the Child <small class="text-muted">w/ What So Not, Elderbrook</small>
								</td>
								<td>
									<span style="color: orangered;">Red Rocks</span>
								</td>
								<td>2021</td>
								<td>💉</td>
								<td class="rounded-end">—</td>
							</tr>
							<tr>
								<td class="rounded-start">
										Tame Impala
								</td>
								<td>
									<span>Ball Arena</span>
								</td>
								<td>2021</td>
								<td>🪩</td>
								<td class="rounded-end">—</td>
							</tr>
							<tr>
								<td class="rounded-start">100 gecs</td>
								<td><span style="color: #ee2738;">Ogden Theater</span></td>
								<td>2021</td>
								<td>🦎</td>
								<td class="rounded-end">—</td>
							</tr>
							<tr>
								<td class="rounded-start">
										Glass Animals
										<small class="text-muted">w/ Denzel Curry</small>
								</td>
								<td>
									<span style="color: orangered;">Red Rocks</span>
								</td>
								<td>2022</td>
								<td>🖥️</td>
								<td class="rounded-end">—</td>
							</tr>
							<tr>
								<td class="rounded-start">
										Purity Ring
										<small class="text-muted">w/ ekkstacy</small>
								</td>
								<td>
									<span>Boulder Theater</span>
								</td>
								<td>2022</td>
								<td>💍</td>
								<td class="rounded-end">—</td>
							</tr>
							<tr>
								<td class="rounded-start">
										Sad Night Dynamite, 100 gecs
										<small class="text-muted"><i>et al.</i></small>
								</td>
								<td>
									<span style="color: rebeccapurple;">Vortext Music Fest</span>
								</td>
								<td>2022</td>
								<td>🦎</td>
								<td class="rounded-end">—</td>
							</tr>
							<tr>
								<td class="rounded-start">
										100 gecs
										<small class="text-muted">(DJ Set)</small>
								</td>
								<td>
									<span>Meowwolf</span>
								</td>
								<td>2022</td>
								<td>🦎</td>
								<td class="rounded-end">—</td>
							</tr>
							<tr>
								<td class="rounded-start">
										Flume
										<small class="text-muted">w/ Quiet Bison, Prospa</small>
								</td>
								<td>
									<span>Mission Ballroom</span>
								</td>
								<td>2022</td>
								<td>🥹</td>
								<td class="rounded-end">—</td>
							</tr>
							<tr>
								<td class="rounded-start">
										Flume
										<small class="text-muted">w/ oklou, Prospa, TSHA</small>
								</td>
								<td>
									<span style="color: orangered;">Red Rocks</span>
								</td>
								<td>2022</td>
								<td>🥹</td>
								<td class="rounded-end">—</td>
							</tr>
							<tr>
								<td class="rounded-start">
										Flume
										<small class="text-muted">w/ oklou, Shlohmo, EPROM</small>
								</td>
								<td>
									<span style="color: orangered;">Red Rocks</span>
								</td>
								<td>2022</td>
								<td>🥹</td>
								<td class="rounded-end">—</td>
							</tr>
							<tr>
								<td class="rounded-start">
										The Jungle Giants
								</td>
								<td>
									<span>Marquis Theater</span>
								</td>
								<td>2022</td>
								<td>🫤</td>
								<td class="rounded-end">—</td>
							</tr>
							<tr>
								<td class="rounded-start">
										IC3PEAK
								</td>
								<td>
									<span style="color: #2b529c">Bluebird Theater</span>
								</td>
								<td>2022</td>
								<td>🧊</td>
								<td class="rounded-end">—</td>
							</tr>
							<tr>
								<td class="rounded-start">
									Decadence <br />
									<small class="text-muted">Big Wild, Chris Lake, Cloudnone, Clozee, Frosttop, Griz, Jai Wolf (DJ Set), Kaskade (Redux), Kompany, LSDream, Paws, Tiësto, Trivecta, <i>et al</i>.</small>
								</td>
								<td>Colorado Convention Center</td>
								<td>2022</td>
								<td>✨</td>
								<td class="rounded-end">—</td>
							</tr>
							<tr>
								<td class="rounded-start">
									Decadence <br />
									<small class="text-muted">Boogie T, Decadon, Destructo, Dillon Francis, Ecotek, Flume (🎊), Ganja White Night, Porter Robinson, San Holo, ZEDS DEAD, Zomboy, <i>et al</i>.</small>
								</td>
								<td>Colorado Convention Center</td>
								<td>2022</td>
								<td>✨</td>
								<td class="rounded-end">—</td>
							</tr>
							<tr>
								<td class="rounded-start">
									Flume
									<small class="text-muted">w/ KUČKA & LAUREL</small>
								</td>
								<td><span style="color: #1174b9;">Belly Up</span></td>
								<td>2023</td>
								<td>✋</td>
								<td class="rounded-end">—</td>
							</tr>
							<tr>
								<td class="rounded-start">
										100 gecs
										<small class="text-muted">w/ Machine Girl</small>
								</td>
								<td>
									<span>Mission Ballroom</span>
								</td>
								<td>2023</td>
								<td>🦎</td>
								<td class="rounded-end">—</td>
							</tr>
							<tr>
								<td class="rounded-start">
										Ashnikko
										<small class="text-muted">w/ TBD</small>
								</td>
								<td>
									<span>Mission Ballroom</span>
								</td>
								<td>2023</td>
								<td>🔵</td>
								<td class="rounded-end">—</td>
							</tr>
							<tr>
								<td class="rounded-start">
										Flume
<<<<<<< HEAD
										<small class="text-muted">w/ Interplanetary Criminal, Leon Vynehall, KUČKA</small>
=======
										<small class="text-muted">w/ TBD</small>
>>>>>>> ee59cab5
								</td>
								<td>
									<span style="color: orangered;">Red Rocks</span>
								</td>
								<td>2023</td>
								<td>❤️</td>
								<td class="rounded-end">—</td>
							</tr>
							<tr>
									<td class="rounded-start">
											Flume
<<<<<<< HEAD
											<small class="text-muted">w/ Overmono, Ela Minus, KUČKA</small>
=======
											<small class="text-muted">w/ TBD</small>
>>>>>>> ee59cab5
									</td>
									<td>
										<span style="color: orangered;">Red Rocks</span>
									</td>
									<td>2023</td>
									<td>❤️</td>
									<td class="rounded-end">—</td>
								</tr>
							</tbody>
						</tbody>
						<tfoot>
							<tr>
								<td colspan="5">
<<<<<<< HEAD
									<small>Flume <i class="text-muted">x17</i>, </small>
=======
									<small>Flume <i class="text-muted">x18</i>, </small>
>>>>>>> ee59cab5
									<small>What So Not <i class="text-muted">x6</i>, </small>
									<small>Phantogram <i class="text-muted">x4</i>, </small>
									<small>Glass Animals <i class="text-muted">x4</i>, </small>
									<small>100 gecs <i class="text-muted">x4</i></small>
									
									<br />
<<<<<<< HEAD
									<small><span style="color: orangered;">Red Rocks </span><i class="text-muted">x25</i>, </small>
=======
									<small><span style="color: orangered;">Red Rocks </span><i class="text-muted">x23</i>, </small>
>>>>>>> ee59cab5
									<small><span style="color: #ee2738;">Ogden </span><i class="text-muted">x13</i>, </small>
									<small><span style="color: #2b529c;">Bluebird </span><i class="text-muted">x10</i>, </small>
									<small><span>Fillmore </span><i class="text-muted">x6</i>, </small>
									<small><span style="color: #1174b9;">Belly Up </span><i class="text-muted">x4</i></small>
								</td>
							</tr>
						</tfoot>
					</table>
				</div>
			</div>

			<!-- End About -->
		</div>
	
		<!-- Footer -->
		<footer class="footer mt-auto py-3">
			<div class="container">
				<div class="row text-center text-muted">
					<div class="col-sm">
						<a class="text-muted text-decoration-none" href="tel:+17204773788"><small>(720) 477-3788</small> </a>
					</div>

					<div class="col-sm">
						<span class="text-muted text-uppercase">
							<small>&copy;2021 Casey Burnham</small>
						</span>
					</div>

					<div class="col-sm">
						<a class="text-muted text-decoration-none" href="mailto:casey@crashandburnham.com">
							<small>casey@crashandburnham.com</small>
						</a>
					</div>
				</div>
			</div>
		</footer>

		<!-- End Content-->
		<!-- JavaScript -->
		<script src="/js/bootstrap.bundle.min.js"></script>
	</body>
</html><|MERGE_RESOLUTION|>--- conflicted
+++ resolved
@@ -1517,11 +1517,7 @@
 							<tr>
 								<td class="rounded-start">
 										Flume
-<<<<<<< HEAD
 										<small class="text-muted">w/ Interplanetary Criminal, Leon Vynehall, KUČKA</small>
-=======
-										<small class="text-muted">w/ TBD</small>
->>>>>>> ee59cab5
 								</td>
 								<td>
 									<span style="color: orangered;">Red Rocks</span>
@@ -1533,11 +1529,7 @@
 							<tr>
 									<td class="rounded-start">
 											Flume
-<<<<<<< HEAD
 											<small class="text-muted">w/ Overmono, Ela Minus, KUČKA</small>
-=======
-											<small class="text-muted">w/ TBD</small>
->>>>>>> ee59cab5
 									</td>
 									<td>
 										<span style="color: orangered;">Red Rocks</span>
@@ -1551,22 +1543,16 @@
 						<tfoot>
 							<tr>
 								<td colspan="5">
-<<<<<<< HEAD
+
 									<small>Flume <i class="text-muted">x17</i>, </small>
-=======
-									<small>Flume <i class="text-muted">x18</i>, </small>
->>>>>>> ee59cab5
 									<small>What So Not <i class="text-muted">x6</i>, </small>
 									<small>Phantogram <i class="text-muted">x4</i>, </small>
 									<small>Glass Animals <i class="text-muted">x4</i>, </small>
 									<small>100 gecs <i class="text-muted">x4</i></small>
 									
 									<br />
-<<<<<<< HEAD
+
 									<small><span style="color: orangered;">Red Rocks </span><i class="text-muted">x25</i>, </small>
-=======
-									<small><span style="color: orangered;">Red Rocks </span><i class="text-muted">x23</i>, </small>
->>>>>>> ee59cab5
 									<small><span style="color: #ee2738;">Ogden </span><i class="text-muted">x13</i>, </small>
 									<small><span style="color: #2b529c;">Bluebird </span><i class="text-muted">x10</i>, </small>
 									<small><span>Fillmore </span><i class="text-muted">x6</i>, </small>
